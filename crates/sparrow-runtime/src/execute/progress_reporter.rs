--- conflicted
+++ resolved
@@ -178,12 +178,6 @@
                     })),
                 }))
             }
-<<<<<<< HEAD
-            Some(destination::Destination::Redis(_)) => {
-                error_stack::bail!(Error::UnsupportedOutput { output: "redis" })
-            }
-=======
->>>>>>> 786d566a
         }
     }
 }
