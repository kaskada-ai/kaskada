--- conflicted
+++ resolved
@@ -1,9 +1,7 @@
 use std::collections::hash_map::DefaultHasher;
-use std::fmt;
 use std::fs::File;
 use std::hash::{Hash, Hasher};
 use std::io::{BufReader, Cursor};
-use std::path;
 use std::path::Path;
 use std::str::FromStr;
 use std::sync::Arc;
@@ -157,29 +155,7 @@
     output_file_prefix: &str,
     table_config: &TableConfig,
     slice: &Option<slice_plan::Slice>,
-<<<<<<< HEAD
-) -> error_stack::Result<(Vec<PreparedMetadata>, Vec<PreparedFile>), Error> {
-    let prepare_stream = prepared_batches(source_data, table_config, slice).await?;
-    let result = prepare_source_stream(
-        object_store_registry,
-        prepare_stream,
-        output_path_prefix,
-        output_file_prefix,
-    )
-    .await?;
-    Ok(result)
-}
-
-/// Prepare the given file and return the list of prepared files.
-async fn prepare_source_stream<'a>(
-    object_store_registry: &ObjectStoreRegistry,
-    prepare_stream: BoxStream<'a, error_stack::Result<(RecordBatch, RecordBatch), Error>>,
-    output_path_prefix: &str,
-    output_file_prefix: &str,
-) -> error_stack::Result<(Vec<PreparedMetadata>, Vec<PreparedFile>), Error> {
-=======
 ) -> error_stack::Result<Vec<PreparedFile>, Error> {
->>>>>>> 8e809870
     let output_url = ObjectStoreUrl::from_str(output_path_prefix)
         .change_context_lazy(|| Error::InvalidUrl(output_path_prefix.to_owned()))?;
 
@@ -196,44 +172,8 @@
     while let Some((n, next)) = prepare_stream.next().await {
         let (data, metadata) = next?;
 
-<<<<<<< HEAD
-    let batch_count = std::sync::atomic::AtomicUsize::new(0);
-    let write_results = |output_ordinal: usize, records: RecordBatch, metadata: RecordBatch| {
-        // Defines the local path to the result file
-        let local_result_path =
-            local_output_prefix.join(format!("{output_file_prefix}-{output_ordinal}.parquet"));
-        let local_result_file = create_file(&local_result_path)?;
-
-        // Defines the local path to the metadata file
-        let local_metadata_output = local_output_prefix.join(format!(
-            "{output_file_prefix}-{output_ordinal}-metadata.parquet"
-        ));
-        let local_metadata_file = create_file(&local_metadata_output)?;
-
-        // Defines the local path to the metadata yaml file
-        let metadata_yaml_output = local_output_prefix.join(format!(
-            "{output_file_prefix}-{output_ordinal}-metadata.yaml"
-        ));
-        let metadata_yaml_output_file = create_file(&metadata_yaml_output)?;
-
-        // Write batches to the local output files
-        write_batch(local_result_file, records).change_context(Error::WriteParquetData)?;
-        write_batch(local_metadata_file, metadata).change_context(Error::WriteMetadata)?;
-
-        let prepared_metadata = PreparedMetadata::try_from_local_parquet_path(
-            &local_result_path,
-            &local_metadata_output,
-        )
-        .into_report()
-        .change_context(Error::DetermineMetadata)?;
-
-        let prepared_file: PreparedFile = prepared_metadata
-            .to_owned()
-            .try_into()
-=======
         let data_url = output_url
             .join(&format!("{output_file_prefix}-{n}.parquet"))
->>>>>>> 8e809870
             .change_context(Error::Internal)?;
         let metadata_url = output_url
             .join(&format!("{output_file_prefix}-{n}-metadata.parquet"))
