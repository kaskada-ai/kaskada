--- conflicted
+++ resolved
@@ -41,11 +41,8 @@
 hashbrown.workspace = true
 inventory.workspace = true
 itertools.workspace = true
-<<<<<<< HEAD
 kafka.workspace = true
-=======
 lz4 = { workspace = true, optional = true }
->>>>>>> 085c3a0d
 num-traits.workspace = true
 object_store.workspace = true
 owning_ref.workspace = true
@@ -54,14 +51,10 @@
 prost-wkt-types.workspace = true
 pulsar = { workspace = true, optional = true }
 reqwest.workspace = true
-<<<<<<< HEAD
 schema_registry_converter.workspace = true
 serde.workspace = true
-=======
 serde_json.workspace = true
->>>>>>> 085c3a0d
 serde_yaml.workspace = true
-serde.workspace = true
 sha2.workspace = true
 smallvec.workspace = true
 sparrow-api = { path = "../sparrow-api" }
