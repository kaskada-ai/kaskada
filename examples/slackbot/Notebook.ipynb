{
 "cells": [
  {
   "cell_type": "markdown",
   "id": "235d821b-1ff8-4ef6-8f0b-559c95254479",
   "metadata": {},
   "source": [
    "# Slackbot Example\n",
    "\n",
    "SlackBot keeps you in the loop without disturbing your focus. Its personalized, intelligent AI continuously monitors your Slack workspace, alerting you to important conversations and freeing you to concentrate on what’s most important.\n",
    "\n",
    "SlackBot reads the full history of your (public) Slack workspace and trains a Generative AI model to predict when you need to engage with a conversation. This training process gives the AI a deep understanding of your interests, expertise, and relationships. Using this understanding, SlackBot watches conversations in real-time and notifies you when an important conversation is happening without you. With SlackBot200 you can focus on getting things done without worrying about missing out.\n",
    "\n",
    "In this notebook, you’ll see you how to build and deploy SlackBot in 15 minutes using only OpenAI’s API’s and open-source Python libraries - Data Science PhD not required.\n",
    "\n"
   ]
  },
  {
   "cell_type": "code",
   "execution_count": null,
   "id": "70440303",
   "metadata": {},
   "outputs": [],
   "source": [
    "%pip install openai kaskada"
   ]
  },
  {
   "cell_type": "code",
   "execution_count": null,
   "id": "61ea2e95-6d9d-4068-ab98-8cf94bc4d9d0",
   "metadata": {},
   "outputs": [],
   "source": [
    "from datetime import datetime, timedelta\n",
    "from slack_sdk.socket_mode import SocketModeClient, SocketModeResponse\n",
    "import openai\n",
<<<<<<< HEAD
    "import sparrow_pi as k\n",
    "import sparrow_pi.windows as w\n",
    "import sparrow_pi.sources as sources\n",
=======
    "import sparrow_pi as kt\n",
    "import openai\n",
>>>>>>> 34071fb9
    "import getpass\n",
    "import pyarrow\n",
    "\n",
    "# Initialize Kaskada with a local execution context.\n",
    "kt.init_session()\n",
    "\n",
    "# Initialize OpenAI\n",
    "openai.api_key = getpass.getpass('OpenAI: API Key')\n",
    "\n",
    "# Initialize Slack\n",
    "slack = SocketModeClient(\n",
    "    app_token=getpass.getpass('Slack: App Token'),\n",
    "    web_client=getpass.getpass('Slack: Bot Token'),\n",
    ")"
   ]
  },
  {
   "cell_type": "markdown",
   "id": "9b8a144d-8d79-4943-b99b-d3470ee96283",
   "metadata": {},
   "source": [
    "## Prompt Engineering"
   ]
  },
  {
   "cell_type": "code",
   "execution_count": null,
   "id": "7e6fedb9",
   "metadata": {},
   "outputs": [],
   "source": [
    "def build_conversation(messages):\n",
    "    message_time = messages.col(\"ts\")\n",
    "    last_message_time = message_time.lag(1) # !!!\n",
    "    is_new_conversation = message_time.seconds_since(last_message_time) > 10 * 60\n",
    "\n",
    "    return messages \\\n",
<<<<<<< HEAD
    "        .select(\"user\", \"ts\", \"text\", \"reactions\") \\\n",
    "        .collect(window=w.since(is_new_conversation), max=100)"
=======
    "        .select(\"user\", \"ts\", \"text\") \\\n",
    "        .collect(window=kt.windows.Since(is_new_conversation), max=100)"
>>>>>>> 34071fb9
   ]
  },
  {
   "cell_type": "code",
   "execution_count": null,
   "id": "fdb2d959-d371-4026-9f8d-4ab26cfbf317",
   "metadata": {},
   "outputs": [],
   "source": [
    "def build_examples(messages):\n",
    "    duration = kt.minutes(5)  # !!!\n",
    "\n",
    "    coverstation = build_conversation(messages)\n",
    "    shifted_coversation = coverstation.shift_by(duration)  # !!!\n",
    "\n",
<<<<<<< HEAD
    "    reaction_users = coverstation.col(\"reactions\").col(\"name\").collect(w.trailing(duration)).explode()  # !!!\n",
    "    participating_users = coverstation.col(\"user\").collect(w.trailing(duration))  # !!!\n",
    "    engaged_users = k.union(reaction_users, participating_users)  # !!!\n",
    "\n",
    "    return k.record({ \"prompt\": shifted_coversation, \"completion\": engaged_users}) \\\n",
    "        .filter(shifted_coversation.is_not_null())  # !!!"
=======
    "    reaction_users = prompts.col(\"reactions\").col(\"name\").collect(kt.windows.Trailing(duration)).flatten()  # !!!\n",
    "    participating_users = prompts.col(\"user\").collect(kt.windows.Trailing(duration))  # !!!\n",
    "    engaged_users = kt.union(reaction_users, participating_users)  # !!!\n",
    "\n",
    "    return kt.record({ \"prompt\": shifted_prompts, \"completion\": engaged_users}) \\\n",
    "        .filter(shifted_prompts.is_not_null())"
>>>>>>> 34071fb9
   ]
  },
  {
   "cell_type": "markdown",
   "id": "0035f558-23bd-4b4d-95a0-ed5e8fece673",
   "metadata": {},
   "source": [
    "## Fine-tune the model"
   ]
  },
  {
   "cell_type": "code",
   "execution_count": null,
   "id": "af7d2a45-eb89-47ce-b471-a39ad8c7bbc7",
   "metadata": {},
   "outputs": [],
   "source": [
    "import pandas\n",
    "import sparrow_pi.sources as sources\n",
    "\n",
    "messages = kt.sources.Parquet(\"./messages.parquet\", time = \"ts\", entity = \"channel\")\n",
    "messages = messages.with_key(kt.record({  # !!!\n",
    "        \"channel\": messages.col(\"channel\"),\n",
    "        \"thread\": messages.col(\"thread_ts\"),\n",
    "    }))\n",
    "examples = build_examples(messages)\n",
    "\n",
    "examples_df = examples.run().to_pandas()"
   ]
  },
  {
   "cell_type": "code",
   "execution_count": null,
   "id": "fa93a8db",
   "metadata": {},
   "outputs": [],
   "source": [
    "from sklearn import preprocessing\n",
    "\n",
    "le = preprocessing.LabelEncoder()\n",
    "le.fit(examples_df.completion.explode())\n",
    "\n",
    "# Format for the OpenAI API\n",
    "def format_prompt(prompt):\n",
<<<<<<< HEAD
    "    return \"start -> \" + \"\\n\\n\".join([f' {msg.user} --> {msg.text} ' for msg in prompt]) + \"\\n\\n###\\n\\n\"\n",
=======
    "    return [f\"{p.user} @ {p.ts} ---> {p.text}\" for p in prompt].join(\"\\n\\n\") + \"\\n\\n###\\n\\n\"\n",
>>>>>>> 34071fb9
    "examples_df.prompt = examples_df.prompt.apply(format_prompt)\n",
    "\n",
    "def format_completion(completion):\n",
    "    return \" \" + (\" \".join([le.transform(u) for u in completion]) if len(completion) > 0 else \"nil\") + \" end\"\n",
    "examples_df.completion = examples_df.completion.apply(format_completion)\n",
    "\n",
    "# Write examples to file\n",
    "examples_df.to_json(\"examples.jsonl\", orient='records', lines=True)"
   ]
  },
  {
   "cell_type": "code",
   "execution_count": null,
   "id": "83914ada-d108-422b-b4c0-7a0d9576d031",
   "metadata": {
    "tags": []
   },
   "outputs": [],
   "source": [
    "from types import SimpleNamespace\n",
    "from openai import cli\n",
    "\n",
    "# verifiy data format, split for training & validation\n",
    "args = SimpleNamespace(file='./examples.jsonl', quiet=True)\n",
    "cli.FineTune.prepare_data(args)\n",
    "training_id = cli.FineTune._get_or_upload('./examples_prepared_train.jsonl', True)"
   ]
  },
  {
   "cell_type": "code",
   "execution_count": null,
   "id": "9a60b77c",
   "metadata": {},
   "outputs": [],
   "source": [
    "import openai\n",
    "\n",
    "resp = openai.FineTune.create(\n",
    "    training_file = training_id,\n",
    "    model = \"davinci\",\n",
    "    n_epochs = 2,\n",
    "    learning_rate_multiplier = 0.02,\n",
    "    suffix = \"coversation_users\"\n",
    ")\n",
    "print(f'Fine-tuning model with job ID: \"{resp[\"id\"]}\"')"
   ]
  },
  {
   "cell_type": "markdown",
   "id": "b3e29109-cc00-4bf5-ba23-069e8db1f179",
   "metadata": {
    "jp-MarkdownHeadingCollapsed": true,
    "tags": []
   },
   "source": [
    "## Notify users of conversations they need to know about"
   ]
  },
  {
   "cell_type": "code",
   "execution_count": null,
   "id": "540afff7-4ebc-427f-8205-1ed145e0c59a",
   "metadata": {
    "tags": []
   },
   "outputs": [],
   "source": [
    "import json, math\n",
    "\n",
    "min_prob_for_response = 0.75\n",
    "\n",
    "# Receive Slack messages in real-time\n",
    "live_messages = kt.sources.read_stream(entity_column=\"channel\", time_column=\"ts\")\n",
    "\n",
    "# Receive messages from Slack\n",
    "def handle_message(client, req):\n",
    "    # Acknowledge the message back to Slack\n",
    "    client.send_socket_mode_response(SocketModeResponse(envelope_id=req.envelope_id))\n",
    "    \n",
    "    # Deliver the message to Kaskada\n",
    "    live_messages.add_event(pyarrow.json.read_json(req.payload))\n",
    "slack.socket_mode_request_listeners.append(handle_message)\n",
    "slack.connect()\n",
    "\n",
    "# Handle messages in realtime\n",
    "# A \"conversation\" is a list of messages\n",
    "for conversation in build_conversation(live_messages).start().to_generator():\n",
    "    if len(conversation) == 0:\n",
    "        continue\n",
    "    \n",
    "    # Ask the model who should be notified\n",
    "    res = openai.Completion.create(\n",
    "        model=\"ft-2zaA7qi0rxJduWQpdvOvmGn3\", \n",
    "        prompt=format_prompt(conversation),\n",
    "        max_tokens=1,\n",
    "        temperature=0,\n",
    "        logprobs=5,\n",
    "    )\n",
    "\n",
    "    users = []\n",
    "    logprobs = res[\"choices\"][0][\"logprobs\"][\"top_logprobs\"][0]\n",
    "    for user in logprobs:\n",
    "        if math.exp(logprobs[user]) > min_prob_for_response:\n",
    "            # if `nil` user is an option, stop processing\n",
    "            if user == \"nil\":\n",
    "                users = []\n",
    "                break\n",
    "            users.append(user)\n",
    "\n",
    "    # alert on most recent message in conversation\n",
    "    msg = conversation.pop()\n",
    "    \n",
    "    # Send notification to users\n",
    "    for user in users:\n",
    "        user_id = le.inverse_transform(user)\n",
    "\n",
    "        link = slack.web_client.chat_getPermalink(\n",
    "            channel=msg[\"channel\"],\n",
    "            message_ts=msg[\"ts\"],\n",
    "        )[\"permalink\"]\n",
    "        \n",
    "        app_channel = slack.web_client.users_conversations(\n",
    "            types=\"im\",\n",
    "            user=user_id,\n",
    "        )[\"channels\"][0][\"id\"]\n",
    "        \n",
    "        slack.web_client.chat_postMessage(\n",
    "            channel=app_channel,\n",
    "            text=f'You may be interested in this converstation: <{link}|{msg[\"text\"]}>'\n",
    "        )"
   ]
  },
  {
   "cell_type": "markdown",
   "id": "8bdd2b13",
   "metadata": {
    "tags": []
   },
   "source": [
    "## Legacy Implementation\n"
   ]
  },
  {
   "cell_type": "code",
   "execution_count": null,
   "id": "f14d9d3f",
   "metadata": {
    "tags": []
   },
   "outputs": [],
   "source": [
    "%load_ext fenlmagic"
   ]
  },
  {
   "cell_type": "code",
   "execution_count": null,
   "id": "ac261293",
   "metadata": {
    "tags": []
   },
   "outputs": [],
   "source": [
    "from kaskada.api.session import LocalBuilder\n",
    "from kaskada import table\n",
    "\n",
    "session = LocalBuilder().build()"
   ]
  },
  {
   "cell_type": "code",
   "execution_count": null,
   "id": "9ff7c0a7",
   "metadata": {
    "tags": []
   },
   "outputs": [],
   "source": [
    "\n",
    "#table.delete_table(\"Message\")\n",
    "\n",
    "table.create_table(\n",
    "  # The table's name\n",
    "  table_name = \"Message\",\n",
    "  # The name of the column in the data that contains the time associated with each row\n",
    "  time_column_name = \"ts\",\n",
    "  # The name of the column in the data that contains the entity key associated with each row\n",
    "  entity_key_column_name = \"channel\",\n",
    "  grouping_id = \"Channel\",\n",
    ")\n"
   ]
  },
  {
   "cell_type": "code",
   "execution_count": null,
   "id": "fc8df2a6",
   "metadata": {
    "tags": []
   },
   "outputs": [],
   "source": [
    "\n",
    "table.load(table_name = \"Message\", file = \"messages.parquet\")"
   ]
  },
  {
   "cell_type": "code",
   "execution_count": null,
   "id": "8de2b745",
   "metadata": {
    "tags": []
   },
   "outputs": [],
   "source": [
    "%%fenl\n",
    "Message"
   ]
  },
  {
   "cell_type": "code",
   "execution_count": null,
   "id": "bdb3d7bb",
   "metadata": {},
   "outputs": [],
   "source": [
    "%%fenl\n",
    "let message = Message | when(Message.subtype == \"message\")\n",
    "\n",
    "let last_message = message.lag(1)\n",
    "let since_last_message = seconds_between(message.time_of(), last_message.time_of()) as i64\n",
    "let conversation_start = since_last_message > 5 * 60\n",
    "\n",
    "let prompt = {\n",
    "    # TODO: List rather than last\n",
    "    recent_messages: message | select_fields($input, \"user\", \"text\") | last(),\n",
    "\n",
    "    # # TODO: List support (for reactions field)\n",
    "    engage_count: message\n",
    "    | when(message.reactions | is_valid())\n",
    "    | count(window=since(conversation_start)),\n",
    "}\n",
    "\n",
    "let completion = message.user\n",
    "\n",
    "let examples = {\n",
    "    prompt: prompt, # TODO: Support lag: | lag(1),\n",
    "    completion: completion,\n",
    "}\n",
    "\n",
    "in examples | when($input.prompt | is_valid())"
   ]
  },
  {
   "cell_type": "code",
   "execution_count": null,
   "id": "e895a49a",
   "metadata": {},
   "outputs": [],
   "source": [
    "# Split training & validation\n",
    "from sklearn.model_selection import train_test_split\n",
    "train, valid = train_test_split(\n",
    "  examples.dataframe,\n",
    "  test_size=0.2, random_state=42\n",
    ")\n",
    "train.to_json(\"train.jsonl\", orient='records', lines=True)\n",
    "valid.to_json(\"valid.jsonl\", orient='records', lines=True)\n",
    "\n",
    "# Fine tune a model\n",
    "!openai api fine_tunes.create -t \"train.jsonl\" -v \"valid.jsonl\""
   ]
  }
 ],
 "metadata": {
  "kernelspec": {
   "display_name": "Python 3 (ipykernel)",
   "language": "python",
   "name": "python3"
  },
  "language_info": {
   "codemirror_mode": {
    "name": "ipython",
    "version": 3
   },
   "file_extension": ".py",
   "mimetype": "text/x-python",
   "name": "python",
   "nbconvert_exporter": "python",
   "pygments_lexer": "ipython3",
   "version": "3.10.9"
  }
 },
 "nbformat": 4,
 "nbformat_minor": 5
}<|MERGE_RESOLUTION|>--- conflicted
+++ resolved
@@ -34,15 +34,8 @@
    "source": [
     "from datetime import datetime, timedelta\n",
     "from slack_sdk.socket_mode import SocketModeClient, SocketModeResponse\n",
-    "import openai\n",
-<<<<<<< HEAD
-    "import sparrow_pi as k\n",
-    "import sparrow_pi.windows as w\n",
-    "import sparrow_pi.sources as sources\n",
-=======
     "import sparrow_pi as kt\n",
     "import openai\n",
->>>>>>> 34071fb9
     "import getpass\n",
     "import pyarrow\n",
     "\n",
@@ -80,13 +73,10 @@
     "    is_new_conversation = message_time.seconds_since(last_message_time) > 10 * 60\n",
     "\n",
     "    return messages \\\n",
-<<<<<<< HEAD
     "        .select(\"user\", \"ts\", \"text\", \"reactions\") \\\n",
-    "        .collect(window=w.since(is_new_conversation), max=100)"
-=======
+    "        .collect(window=kt.windows.Since(is_new_conversation), max=100)"
     "        .select(\"user\", \"ts\", \"text\") \\\n",
     "        .collect(window=kt.windows.Since(is_new_conversation), max=100)"
->>>>>>> 34071fb9
    ]
   },
   {
@@ -102,21 +92,12 @@
     "    coverstation = build_conversation(messages)\n",
     "    shifted_coversation = coverstation.shift_by(duration)  # !!!\n",
     "\n",
-<<<<<<< HEAD
-    "    reaction_users = coverstation.col(\"reactions\").col(\"name\").collect(w.trailing(duration)).explode()  # !!!\n",
-    "    participating_users = coverstation.col(\"user\").collect(w.trailing(duration))  # !!!\n",
+    "    reaction_users = coverstation.col(\"reactions\").col(\"name\").collect(kt.windows.Trailing(duration)).flatten()  # !!!\n",
+    "    participating_users = coverstation.col(\"user\").collect(kt.windows.Trailing(duration))  # !!!\n",
     "    engaged_users = k.union(reaction_users, participating_users)  # !!!\n",
     "\n",
     "    return k.record({ \"prompt\": shifted_coversation, \"completion\": engaged_users}) \\\n",
-    "        .filter(shifted_coversation.is_not_null())  # !!!"
-=======
-    "    reaction_users = prompts.col(\"reactions\").col(\"name\").collect(kt.windows.Trailing(duration)).flatten()  # !!!\n",
-    "    participating_users = prompts.col(\"user\").collect(kt.windows.Trailing(duration))  # !!!\n",
-    "    engaged_users = kt.union(reaction_users, participating_users)  # !!!\n",
-    "\n",
-    "    return kt.record({ \"prompt\": shifted_prompts, \"completion\": engaged_users}) \\\n",
-    "        .filter(shifted_prompts.is_not_null())"
->>>>>>> 34071fb9
+    "        .filter(shifted_coversation.is_not_null())"
    ]
   },
   {
@@ -161,11 +142,7 @@
     "\n",
     "# Format for the OpenAI API\n",
     "def format_prompt(prompt):\n",
-<<<<<<< HEAD
     "    return \"start -> \" + \"\\n\\n\".join([f' {msg.user} --> {msg.text} ' for msg in prompt]) + \"\\n\\n###\\n\\n\"\n",
-=======
-    "    return [f\"{p.user} @ {p.ts} ---> {p.text}\" for p in prompt].join(\"\\n\\n\") + \"\\n\\n###\\n\\n\"\n",
->>>>>>> 34071fb9
     "examples_df.prompt = examples_df.prompt.apply(format_prompt)\n",
     "\n",
     "def format_completion(completion):\n",
