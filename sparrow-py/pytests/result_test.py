import pytest
import sparrow_py as kt


@pytest.fixture
def source_int64() -> kt.sources.CsvSource:
    content = "\n".join(
        [
            "time,key,m,n",
            "1996-12-19T16:39:57-08:00,A,5,10",
            "1996-12-19T16:39:58-08:00,B,24,3",
            "1996-12-19T16:39:59-08:00,A,17,6",
            "1996-12-19T16:40:00-08:00,A,,9",
            "1996-12-19T16:40:01-08:00,A,12,",
            "1996-12-19T16:40:02-08:00,A,,",
        ]
    )
    return kt.sources.CsvSource("time", "key", content)


def test_iter_pandas(golden, source_int64) -> None:
    batches = source_int64.run(row_limit=4, max_batch_size=2).iter_pandas()

    # 4 rows, max 2 per batch = 2 batches
<<<<<<< HEAD
    golden(next(batches))
    golden(next(batches))
=======
    golden.jsonl(next(results))
    golden.jsonl(next(results))
>>>>>>> 4ba4936a
    with pytest.raises(StopIteration):
        next(batches)


def test_iter_rows(golden, source_int64) -> None:
    results = source_int64.run(row_limit=2).iter_rows()
    assert next(results)["m"] == 5
    assert next(results)["m"] == 24
    with pytest.raises(StopIteration):
        next(results)


@pytest.mark.asyncio
async def test_iter_pandas_async(golden, source_int64) -> None:
    batches = source_int64.run(row_limit=4, max_batch_size=2).iter_pandas_async()

    # 4 rows, max 2 per batch = 2 batches.

    # We could test using `await anext(batches)`, but that wasn't introduced
    # until Python 3.10. Since everything else works in 3.8 and 3.9, we just
    # call `__anext__` directly.
    golden(await batches.__anext__())
    golden(await batches.__anext__())
    with pytest.raises(StopAsyncIteration):
        await batches.__anext__()<|MERGE_RESOLUTION|>--- conflicted
+++ resolved
@@ -22,13 +22,8 @@
     batches = source_int64.run(row_limit=4, max_batch_size=2).iter_pandas()
 
     # 4 rows, max 2 per batch = 2 batches
-<<<<<<< HEAD
-    golden(next(batches))
-    golden(next(batches))
-=======
-    golden.jsonl(next(results))
-    golden.jsonl(next(results))
->>>>>>> 4ba4936a
+    golden.jsonl(next(batches))
+    golden.jsonl(next(batches))
     with pytest.raises(StopIteration):
         next(batches)
 
@@ -50,7 +45,7 @@
     # We could test using `await anext(batches)`, but that wasn't introduced
     # until Python 3.10. Since everything else works in 3.8 and 3.9, we just
     # call `__anext__` directly.
-    golden(await batches.__anext__())
-    golden(await batches.__anext__())
+    golden.jsonl(await batches.__anext__())
+    golden.jsonl(await batches.__anext__())
     with pytest.raises(StopAsyncIteration):
         await batches.__anext__()