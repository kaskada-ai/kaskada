"""Defines classes representing Kaskada expressions."""

from __future__ import annotations

import sys
from typing import Callable
from typing import Dict
from typing import List
from typing import Optional
from typing import Sequence
from typing import Tuple
from typing import Union
from typing import final
from typing_extensions import TypeAlias

import pandas as pd
import pyarrow as pa
import sparrow_py as kt
import sparrow_py._ffi as _ffi

from ._execution import ExecutionOptions
from ._result import Result


Literal = Union[int, str, float, bool, None]

<<<<<<< HEAD

def _augment_error(args: Sequence[Arg], e: Exception) -> Exception:
=======
def _augment_error(args: Sequence[Union[Timestream, Literal]], e: Exception) -> Exception:
>>>>>>> 4ba4936a
    """Augment an error with information about the arguments."""
    if sys.version_info >= (3, 11):
        # If we can add notes to the exception, indicate the types.
        # This works in Python >=3.11
        for n, arg in enumerate(args):
            if isinstance(arg, Timestream):
                e.add_note(f"Arg[{n}]: Timestream[{arg.data_type}]")
            else:
                e.add_note(f"Arg[{n}]: Literal {arg} ({type(arg)})")
    return e


class Timestream(object):
    """
    A `Timestream` represents a computation producing a Timestream.
    """

    _ffi_expr: _ffi.Expr

    def __init__(self, ffi: _ffi.Expr) -> None:
        """Create a new expression."""
        self._ffi_expr = ffi

    @staticmethod
    def _call(func: str, *args: Union[Timestream, Literal]) -> Timestream:
        """
        Construct a new Timestream by calling the given function.

        Parameters
        ----------
        func : str
            Name of the function to apply.
        *args : Timestream | int | str | float | bool | None
            List of arguments to the expression.

        Returns
        -------
        Timestream
            Timestream representing the result of the function applied to the arguments.

        Raises
        ------
        # noqa: DAR401 _augment_error
        TypeError
            If the argument types are invalid for the given function.
        ValueError
            If the argument values are invalid for the given function.
        """
        ffi_args = [
            arg._ffi_expr if isinstance(arg, Timestream) else arg for arg in args
        ]
        session = next(
            arg._ffi_expr.session() for arg in args if isinstance(arg, Timestream)
        )
        try:
            return Timestream(_ffi.Expr(session=session, operation=func, args=ffi_args))
        except TypeError as e:
            # noqa: DAR401
            raise _augment_error(args, TypeError(str(e))) from e
        except ValueError as e:
            raise _augment_error(args, ValueError(str(e))) from e

    @property
    def data_type(self) -> pa.DataType:
        """The PyArrow type of values in this Timestream."""
        return self._ffi_expr.data_type()

    @final
    def pipe(
        self,
<<<<<<< HEAD
        func: Union[Callable[..., Timestream], Tuple[Callable[..., Timestream], str]],
        *args: Arg,
        **kwargs: Arg,
=======
        func: Union[
            Callable[..., Timestream], Tuple[Callable[..., Timestream], str]
        ],
        *args: Union[Timestream, Literal],
        **kwargs: Union[Timestream, Literal],
>>>>>>> 4ba4936a
    ) -> Timestream:
        """
        Apply chainable functions that produce Timestreams.

        Parameters
        ----------
        func : Callable[..., Timestream] | Tuple[Callable[..., Timestream], str]
            Function to apply to this Timestream.  Alternatively a `(func,
            keyword)` tuple where `keyword` is a string indicating the keyword
            of `func` that expects the Timestream.
        args : iterable, optional
            Positional arguments passed into ``func``.
        kwargs : mapping, optional
            A dictionary of keyword arguments passed into ``func``.

        Returns
        -------
        Timestream
            The result of applying `func` to the arguments.

        Raises
        ------
        ValueError
            When using `self` with a specific `keyword` if the `keyword` also
            appears on in the `kwargs`.

        Notes
        -----
        Use ``.pipe`` when chaining together functions that expect Timestreams.

        Examples
        --------
        Instead of writing

        >>> func(g(h(df), arg1=a), arg2=b, arg3=c)  # doctest: +SKIP

        You can write

        >>> (df.pipe(h)
        >>>    .pipe(g, arg1=a)
        >>>    .pipe(func, arg2=b, arg3=c)
        >>> )  # doctest: +SKIP

        If you have a function that takes the data as (say) the second
        argument, pass a tuple indicating which keyword expects the
        data. For example, suppose ``func`` takes its data as ``arg2``:

        >>> (df.pipe(h)
        >>>    .pipe(g, arg1=a)
        >>>    .pipe((func, 'arg2'), arg1=a, arg3=c)
        >>>  )  # doctest: +SKIP
        """
        if isinstance(func, tuple):
            func, target = func
            if target in kwargs:
                msg = f"{target} is both the pipe target and a keyword argument"
                raise ValueError(msg)
            kwargs[target] = self
            return func(*args, **kwargs)
        else:
            return func(self, *args, **kwargs)

    def __add__(self, rhs: Union[Timestream, Literal]) -> Timestream:
        """
        Create a Timestream adding this and `rhs`.

        Parameters
        ----------
        rhs : Union[Timestream, Literal]
            The Timestream or literal value to add to this.

        Returns
        -------
        Timestream
            The Timestream resulting from `self + rhs`.
        """
        return Timestream._call("add", self, rhs)

    def __radd__(self, lhs: Union[Timestream, Literal]) -> Timestream:
        """
        Create a Timestream adding `lhs` and this.

        Parameters
        ----------
        lhs : Union[Timestream, Literal]
            The Timestream or literal value to add to this.

        Returns
        -------
        Timestream
            The Timestream resulting from `lhs + self`.
        """
        return Timestream._call("add", lhs, self)

    def __sub__(self, rhs: Union[Timestream, Literal]) -> Timestream:
        """
        Create a Timestream substracting `rhs` from this.

        Parameters
        ----------
        rhs : Union[Timestream, Literal]
            The Timestream or literal value to subtract from this.

        Returns
        -------
        Timestream
            The Timestream resulting from `self - rhs`.
        """
        return Timestream._call("sub", self, rhs)

    def __rsub__(self, lhs: Union[Timestream, Literal]) -> Timestream:
        """
        Create a Timestream substracting this from the `lhs`.

        Parameters
        ----------
        lhs : Union[Timestream, Literal]
            The Timestream or literal value to subtract this from.

        Returns
        -------
        Timestream
            The Timestream resulting from `lhs - self`.
        """
        return Timestream._call("sub", lhs, self)

    def __mul__(self, rhs: Union[Timestream, Literal]) -> Timestream:
        """
        Create a Timestream multiplying this and `rhs`.

        Parameters
        ----------
        rhs : Union[Timestream, Literal]
            The Timestream or literal value to multiply with this.

        Returns
        -------
        Timestream
            The Timestream resulting from `self * rhs`.
        """
        return Timestream._call("mul", self, rhs)

    def __rmul__(self, lhs: Union[Timestream, Literal]) -> Timestream:
        """
        Create a Timestream multiplying `lhs` and this.

        Parameters
        ----------
        lhs : Union[Timestream, Literal]
            The Timestream or literal value to multiply with this.

        Returns
        -------
        Timestream
            The Timestream resulting from `lhs * self`.
        """
        return Timestream._call("mul", lhs, self)

    def __truediv__(self, divisor: Union[Timestream, Literal]) -> Timestream:
        """
        Create a Timestream by dividing this and `divisor`.

        Parameters
        ----------
        divisor : Union[Timestream, Literal]
            The Timestream or literal value to divide this by.

        Returns
        -------
        Timestream
            The Timestream resulting from `self / divisor`.
        """
        return Timestream._call("div", self, divisor)

    def __rtruediv__(self, dividend: Union[Timestream, Literal]) -> Timestream:
        """
        Create a Timestream by dividing this and `dividend`.

        Parameters
        ----------
        dividend : Union[Timestream, Literal]
            The Timestream or literal value to divide by this.

        Returns
        -------
        Timestream
            The Timestream resulting from `dividend / self`.
        """
        return Timestream._call("div", dividend, self)

    def __lt__(self, rhs: Union[Timestream, Literal]) -> Timestream:
        """
        Create a Timestream that is true if this is less than `rhs`.

        Parameters
        ----------
        rhs : Union[Timestream, Literal]
            The Timestream or literal value to compare to.

        Returns
        -------
        Timestream
            The Timestream resulting from `self < rhs`.
        """
        return Timestream._call("lt", self, rhs)

    def __le__(self, rhs: Union[Timestream, Literal]) -> Timestream:
        """
        Create a Timestream that is true if this is less than or equal to `rhs`.

        Parameters
        ----------
        rhs : Union[Timestream, Literal]
            The Timestream or literal value to compare to.

        Returns
        -------
        Timestream
            The Timestream resulting from `self <= rhs`.
        """
        return Timestream._call("lte", self, rhs)

    def __gt__(self, rhs: Union[Timestream, Literal]) -> Timestream:
        """
        Create a Timestream that is true if this is greater than `rhs`.

        Parameters
        ----------
        rhs : Union[Timestream, Literal]
            The Timestream or literal value to compare to.

        Returns
        -------
        Timestream
            The Timestream resulting from `self > rhs`.
        """
        return Timestream._call("gt", self, rhs)

    def __ge__(self, rhs: Union[Timestream, Literal]) -> Timestream:
        """
        Create a Timestream that is true if this is greater than or equal to `rhs`.

        Parameters
        ----------
        rhs : Union[Timestream, Literal]
            The Timestream or literal value to compare to.

        Returns
        -------
        Timestream
            The Timestream resulting from `self >= rhs`.
        """
        return Timestream._call("gte", self, rhs)

    def and_(self, rhs: Union[Timestream, Literal]) -> Timestream:
        """
        Create the logical conjunction of this Timestream and `rhs`.

        Parameters
        ----------
        rhs : Union[Timestream, Literal]
            The Timestream or literal value to conjoin with.

        Returns
        -------
        Timestream
            The Timestream resulting from `self and rhs`.
        """
        return Timestream._call("logical_and", self, rhs)

    def or_(self, rhs: Union[Timestream, Literal]) -> Timestream:
        """
        Create the logical disjunction of this Timestream and `rhs`.

        Parameters
        ----------
        rhs : Union[Timestream, Literal]
            The Timestream or literal value to disjoin with.

        Returns
        -------
        Timestream
            The Timestream resulting from `self or rhs`.
        """
        return Timestream._call("logical_or", self, rhs)

    def not_(self) -> Timestream:
        """
        Create the logical negation of this Timestream.

        Returns
        -------
        Timestream
            The Timestream resulting from `not self`.
        """
        return Timestream._call("not", self)

    def eq(self, other: Union[Timestream, Literal]) -> Timestream:
        """
        Create a Timestream that is true if this is equal to `other`.

        Parameters
        ----------
        other : Union[Timestream, Literal]
            The Timestream or literal value to compare to.

        Returns
        -------
        Timestream
            The Timestream indicating whether the `self` and `other` are equal.
        """
        return Timestream._call("eq", self, other)

    def ne(self, other: Union[Timestream, Literal]) -> Timestream:
        """
        Create a Timestream that is true if this is not equal to `other`.

        Parameters
        ----------
        other : Union[Timestream, Literal]
            The Timestream or literal value to compare to.

        Returns
        -------
        Timestream
            The Timestream indicating whether `self` and `other` are not equal.
        """
        return Timestream._call("neq", self, other)

    def __getitem__(self, key: Union[Timestream, Literal]) -> Timestream:
        """
        Index into the elements of a Timestream.

        If the Timestream contains records, the key should be a string corresponding
        to a field.

        If the Timestream contains lists, the key should be an integer index.

        If the Timestream contains maps, the key should be the same type as the map keys.

        Parameters
        ----------
        key : Union[Timestream, Literal]
            The key to index into the expression.

        Returns
        -------
        Timestream
            Timestream with the resulting value (or `null` if absent) at each point.

        Raises
        ------
        TypeError
            When the Timestream is not a record, list, or map.
        """
        data_type = self.data_type
        if isinstance(data_type, pa.StructType):
            return Timestream._call("fieldref", self, key)
        elif isinstance(data_type, pa.MapType):
            return Timestream._call("get_map", self, key)
        elif isinstance(data_type, pa.ListType):
            return Timestream._call("get_list", self, key)
        else:
            raise TypeError(f"Cannot index into {data_type}")

    def select(self, *args: str) -> Timestream:
        """
        Select the given fields from a Timestream of records.

        Parameters
        ----------
        args : list[str]
            List of field names to select.

        Returns
        -------
        Timestream
            Timestream with the same records limited to the specified fields.
        """
        return Timestream._call("select_fields", self, *args)

    def remove(self, *args: str) -> Timestream:
        """
        Remove the given fileds from a Timestream of records.

        Parameters
        ----------
        args : list[str]
            List of field names to exclude.

        Returns
        -------
        Timestream
            Timestream with the same records and the given fields excluded.
        """
        return Timestream._call("remove_fields", self, *args)

    def extend(self, fields: Dict[str, Timestream]) -> Timestream:
        """
        Extend this Timestream of records with additional fields.

        If a field exists in the base Timestream and the `fields`, the value
        from the `fields` will be taken.

        Parameters
        ----------
        fields : dict[str, Timestream]
            Fields to add to each record in the Timestream.

        Returns
        -------
        Timestream
            Timestream with the given fields added.
        """
        # This argument order is weird, and we shouldn't need to make a record
        # in order to do the extension.
        extension = record(fields)
        return Timestream._call("extend_record", extension, self)

    def neg(self) -> Timestream:
        """
        Create a Timestream from the numeric negation of self.

        Returns
        -------
        Timestream
            Timestream of the numeric negation of self.
        """
        return Timestream._call("neg", self)

    def is_null(self) -> Timestream:
        """
        Create a boolean Timestream containing `true` when self is `null`.

        Returns
        -------
        Timestream
            Timestream with `true` when self is `null` and `false` when it isn't.
        """
        return self.is_not_null().neg()

    def is_not_null(self) -> Timestream:
        """
        Create a boolean Timestream containing `true` when self is not `null`.

        Returns
        -------
        Timestream
            Timestream with `true` when self is not `null` and `false` when it is.
        """
        return Timestream._call("is_valid", self)

    def collect(
        self, max: Optional[int], window: Optional["kt.Window"] = None
    ) -> Timestream:
        """
        Create a Timestream collecting up to the last `max` values in the `window`.

        Collects the values for each key separately.

        Parameters
        ----------
        max : Optional[int]
            The maximum number of values to collect.
            If `None` all values are collected.
        window : Optional[Window]
            The window to use for the aggregation.
            If not specified, the entire Timestream is used.

        Returns
        -------
        Timestream
            Timestream containing the collected list at each point.
        """
        return _aggregation("collect", self, window, max)

    def sum(self, window: Optional["kt.Window"] = None) -> Timestream:
        """
        Create a Timestream summing the values in the `window`.

        Computes the sum for each key separately.

        Parameters
        ----------
        window : Optional[Window]
            The window to use for the aggregation.
            If not specified, the entire Timestream is used.

        Returns
        -------
        Timestream
            Timestream containing the sum up to and including each point.
        """
        return _aggregation("sum", self, window)

    def first(self, window: Optional["kt.Window"] = None) -> Timestream:
        """
        Create a Timestream containing the first value in the `window`.

        Computed for each key separately.

        Parameters
        ----------
        window : Optional[Window]
            The window to use for the aggregation.
            If not specified, the entire Timestream is used.

        Returns
        -------
        Timestream
            Timestream containing the first value for the key in the window for
            each point.
        """
        return _aggregation("first", self, window)

    def last(self, window: Optional["kt.Window"] = None) -> Timestream:
        """
        Create a Timestream containing the last value in the `window`.

        Computed for each key separately.

        Parameters
        ----------
        window : Optional[Window]
            The window to use for the aggregation.
            If not specified, the entire Timestream is used.

        Returns
        -------
        Timestream
            Timestream containing the last value for the key in the window for
            each point.
        """
        return _aggregation("last", self, window)

    def preview(self, limit: int = 100) -> pd.DataFrame:
        """
        Return the first N rows of the result as a Pandas DataFrame.

        This makes it easy to preview the content of the Timestream.

        Parameters
        ----------
        limit : int
            Maximum number of rows to print.

        Returns
        -------
        pd.DataFrame
            The Pandas DataFrame containing the first `limit` points.
        """
        return self.run(row_limit=limit).to_pandas()

    def run(
        self, row_limit: Optional[int] = None, max_batch_size: Optional[int] = None
    ) -> Result:
        """
        Run the Timestream once.

        Parameters
        ----------
        row_limit : Optional[int]
            The maximum number of rows to return.
            If not specified all rows are returned.

        max_batch_size : Optional[int]
            The maximum number of rows to return in each batch.
            If not specified the default is used.

        Returns
        -------
        Result
            The `Result` object to use for accessing the results.
        """
        expr = self
        if not pa.types.is_struct(self.data_type):
            # The execution engine requires a struct, so wrap this in a record.
            expr = record({"result": self})
        options = ExecutionOptions(row_limit=row_limit, max_batch_size=max_batch_size)
        execution = expr._ffi_expr.execute(options)
        return Result(execution)


def _aggregation(
    op: str, input: Timestream, window: Optional["kt.Window"], *args: Union[Timestream, Literal]
) -> Timestream:
    """
    Create the aggregation `op` with the given `input`, `window` and `args`.

    Parameters
    ----------
    op : str
        The operation to create.
    input : Timestream
        The input to the aggregation.
    window : Optional[Window]
        The window to use for the aggregation.
    *args : Union[Timestream, Literal]
        Additional arguments to provide before `input` and the flattened window.

    Returns
    -------
    Timestream
        The resulting Timestream.

    Raises
    ------
    NotImplementedError
        If the window is not a known type.
    """
    # Note: things would be easier if we had a more normal order, which
    # we could do as part of "aligning" Sparrow signatures to the new direction.
    # However, `collect` currently has `collect(max, input, window)`, requiring
    # us to add the *args like so.
    if window is None:
        return Timestream._call(op, *args, input, None, None)
    elif isinstance(window, kt.SinceWindow):
        return Timestream._call(op, *args, input, window.predicate, None)
    elif isinstance(window, kt.SlidingWindow):
        return Timestream._call(op, *args, input, window.predicate, window.duration)
    else:
        raise NotImplementedError(f"Unknown window type {window!r}")


def record(fields: Dict[str, Timestream]) -> Timestream:
    """
    Create a record Timestream from the given fields.

    Parameters
    ----------
    fields : dict[str, Timestream]
        The fields to include in the record.

    Returns
    -------
    Timestream
        Timestream containing records with the given fields.
    """
    import itertools

    args: List[Union[str, Timestream]] = list(itertools.chain(*fields.items()))
    return Timestream._call("record", *args)<|MERGE_RESOLUTION|>--- conflicted
+++ resolved
@@ -24,12 +24,7 @@
 
 Literal = Union[int, str, float, bool, None]
 
-<<<<<<< HEAD
-
-def _augment_error(args: Sequence[Arg], e: Exception) -> Exception:
-=======
 def _augment_error(args: Sequence[Union[Timestream, Literal]], e: Exception) -> Exception:
->>>>>>> 4ba4936a
     """Augment an error with information about the arguments."""
     if sys.version_info >= (3, 11):
         # If we can add notes to the exception, indicate the types.
@@ -100,17 +95,11 @@
     @final
     def pipe(
         self,
-<<<<<<< HEAD
-        func: Union[Callable[..., Timestream], Tuple[Callable[..., Timestream], str]],
-        *args: Arg,
-        **kwargs: Arg,
-=======
         func: Union[
             Callable[..., Timestream], Tuple[Callable[..., Timestream], str]
         ],
         *args: Union[Timestream, Literal],
         **kwargs: Union[Timestream, Literal],
->>>>>>> 4ba4936a
     ) -> Timestream:
         """
         Apply chainable functions that produce Timestreams.
