--- conflicted
+++ resolved
@@ -1,13 +1,8 @@
 on:
   push:
     tags:
-<<<<<<< HEAD
       - 'engine@v[0-9]+\.[0-9]+\.[0-9]+' # Create tags matching 'engine@v*'', i.e. engine@v1.0.0
       - 'engine@v[0-9]+\.[0-9]+\.[0-9]+-beta\.[0-9]+' # Create tags matching beta version numbers, i.e. engine@v1.0.0-beta.1
-=======
-      - "engine@v[0-9]+\.[0-9]+\.[0-9]+" # Create tags matching 'engine@v*'', i.e. engine@v1.0.0
-
->>>>>>> 3b5e2120
   # Allow the workflow to be manually run.
   # When doing so, artifacts will be built but not associated with a release.
   workflow_dispatch:
@@ -49,29 +44,15 @@
       # Determine the version being released (if tagged).
       - name: Determine version
         id: determine_version
-        if: startsWith(github.ref, 'refs/tags/engine@v') && !contains(github.ref, 'beta')
         run: |
           echo "version=${GITHUB_REF_NAME#engine@}" | tee -a "$GITHUB_OUTPUT"
           echo "tag=${GITHUB_REF_NAME#}" | tee -a "$GITHUB_OUTPUT"
+
       # Run the release drafter to update the release notes for this tag.
-      
-      - name: Determine Beta version
-        id: determine_beta_version
-        if: startsWith(github.ref, 'refs/tags/engine@v') && contains(github.ref, 'beta')
-        run: |
-          echo "version=${GITHUB_REF_NAME#engine@}" | tee -a "$GITHUB_OUTPUT"
-          echo "tag=${GITHUB_REF_NAME#}" | tee -a "$GITHUB_OUTPUT"
-        env:
-          GITHUB_TOKEN: ${{ secrets.GITHUB_TOKEN }}
-
       - name: Draft Engine release
         id: draft_release
         if: startsWith(github.ref, 'refs/tags/engine@v') && !contains(github.ref, 'beta')
         uses: release-drafter/release-drafter@v5
-<<<<<<< HEAD
-=======
-        if: startsWith(github.ref, 'refs/tags/engine@v') && !contains(github.ref, 'beta')
->>>>>>> 3b5e2120
         with:
           config-name: release-drafter-engine.yml
           disable-autolabeler: true
@@ -228,7 +209,6 @@
 
       - name: Add artifacts to release
         if: startsWith(github.ref, 'refs/tags/engine@v') && !contains(github.ref, 'beta')
-<<<<<<< HEAD
         run: |
           cp release/sparrow-main${{ matrix.exe }} ${ENGINE_ASSET_NAME}
           gh release upload ${TAG} ${ENGINE_ASSET_NAME} --clobber
@@ -250,8 +230,6 @@
           # Need to figure out how to use the drafter without taking over the draft release. 
       - name: Create Beta release and add artifacts 
         if: startsWith(github.ref, 'refs/tags/engine@v') && contains(github.ref, 'beta')
-=======
->>>>>>> 3b5e2120
         run: |
           gh release create ${TAG} -p -t "Engine BETA : ${TAG}"
           cp release/sparrow-main${{ matrix.exe }} ${ENGINE_ASSET_NAME}
@@ -276,10 +254,7 @@
   release_docker_images:
     name: Build and push Docker images for releases
     runs-on: ubuntu-latest
-<<<<<<< HEAD
-=======
     if: startsWith(github.ref, 'refs/tags/engine@v') && !contains(github.ref, 'beta')
->>>>>>> 3b5e2120
     needs:
       [
         "release_engine_draft",
