[workspace]
members = ["crates/*"]

[workspace.package]
authors = ["Kaskada Developers"]
edition = "2021"
version = "0.9.0"
license = "Apache-2.0"

[workspace.dependencies]
ahash = "0.8.3"
anyhow = { version = "1.0.70", features = ["backtrace"] }
approx = "0.5.1"
arrow = { version = "43.0.0" }
arrow-arith = { version = "43.0.0" }
arrow-array = { version = "43.0.0" }
arrow-buffer = { version = "43.0.0" }
arrow-cast = { version = "43.0.0" }
arrow-csv = { version = "43.0.0" }
arrow-data = { version ="43.0.0" }
arrow-json = { version = "43.0.0" }
arrow-ord = { version = "43.0.0" }
arrow-schema = { version = "43.0.0", features = ["serde"] }
arrow-select = { version = "43.0.0" }
arrow-string = { version = "43.0.0" }
async-once-cell = "0.3.1"
async-stream = "0.3.4"
async-trait = "0.1.68"
avro-rs = "0.13.0"
avro-schema = "0.3.0"
bigdecimal = { version = "0.3.1", features = ["serde"] }
bincode = "1.3.3"
bit-set = "0.5.3"
bitvec = { version = "1.0.1", features = ["serde"] }
bytes = { version = "1.4.0" }
chrono = "0.4.24"
chronoutil = "0.2.3"
clap = { version = "4.2.0", features = ["derive", "env"] }
codespan-reporting = "0.11.1"
const_format = "0.2.30"
core_affinity = "0.8.0"
cpu-time = "1.0.0"
criterion = { version = "0.4.0", default-features = false, features = [
	"async_tokio",
] }
dashmap = "5.4.0"
data-encoding = "2.3.3"
decorum = "0.3.1"
derive_more = "0.99.17"
edit-distance = "2.1.0"
egg = "0.9.3"
enum-as-inner = "0.6.0"
enum-map = "2.5.0"
erased-serde = "0.3.25"
error-stack = { version = "0.3.1", features = ["anyhow", "spantrace"] }
fallible-iterator = "0.2.0"
futures = "0.3.27"
futures-lite = "1.12.0"
half = { version = "2.2.1", features = ["serde"] }
hashbrown = { version = "0.13.2", features = ["serde"] }
hex = "0.4.3"
index_vec = { version = "0.1.3", features = ["serde"] }
indoc = "1.0.9"
insta = { version = "1.29.0", features = ["ron", "yaml", "json"] }
inventory = "0.3.8"
itertools = "0.10.5"
lalrpop = "0.19.9"
lalrpop-util = "0.19.9"
logos = "0.12.1"
lz4 = "1.24.0"
lz4-sys = "1.9.4"
num = "0.4.0"
num-traits = "0.2.15"
object_store = { version = "0.6.1", features = ["aws", "gcp"] }
once_cell = "1.17.1"
opentelemetry = { version = "0.18.0", features = ["rt-tokio"] }
opentelemetry-otlp = "0.11.0"
owning_ref = "0.4.1"
parking_lot = { version = "0.12.1" }
parquet = { version = "43.0.0", features = ["async"] }
parse-display = "0.8.0"
pin-project = "1.0.12"
postcard = { version = "1.0.4", features = ["use-std"] }
prettytable-rs = "0.10.0"
proptest = "1.1.0"
prost = "0.11.8"
prost-build = "0.11.8"
prost-types = "0.11.8"
prost-wkt = "0.4.1"
prost-wkt-build = "0.4.1"
prost-wkt-types = "0.4.1"
pulsar = { version = "5.1.0", default-features = false, features = ["async-std-runtime", "tokio-runtime", "lz4"] }
rand = "0.8.5"
<<<<<<< HEAD
rayon = { version = "1.7.0" }
reqwest = "0.11.14"
=======
reqwest = { version = "0.11.14", features = ["native-tls-vendored"] }
>>>>>>> fafdf581
serde = { version = "1.0.159", features = ["derive", "rc"] }
serde_json = "1.0.95"
serde_yaml = "0.9.19"
sha2 = "0.10.6"
similar = "2.2.1"
similar-asserts = "1.4.2"
smallvec = { version = "1.10.0", features = ["union", "serde"] }
static_assertions = "1.1.0"
static_init = "1.0.3"
strum = "0.24.1"
strum_macros = "0.24.3"
substring = "1.4.5"
tempfile = "3.4.0"
tera = "1.19.0"
termcolor = "1.2.0"
thiserror = "1.0.40"
tokio = { version = "1.27.0", features = [
	"fs",
	"rt-multi-thread",
	"macros",
	"sync",
	"time",
	"test-util",
] }
tokio-stream = { version = "0.1.12", features = ["fs"] }
tokio-util = { version = "0.7.7", features = ["io"] }
toml = "0.5.11"
tonic = "0.8.3"
tonic-build = { version = "0.8.4", features = ["prost"] }
tonic-health = "0.8.0"
tonic-reflection = "0.6.0"
tracing = "0.1.37"
tracing-error = "0.2.0"
tracing-opentelemetry = "0.18.0"
tracing-serde = "0.1.3"
tracing-subscriber = { version = "0.3.17", features = [
	"env-filter",
	"fmt",
	"json",
] }
url = { version = "2.3.1", features = ["serde"] }
uuid = { version = "1.3.0", features = ["v4"] }

[workspace.dependencies.rocksdb]
# This disables compression algorithms that cause issues during linking due to
# https://github.com/rust-rocksdb/rust-rocksdb/issues/514
default-features = false
version = "0.19.0"
features = ["lz4"]

[profile.release]
lto = "thin"
debug = 0    # Set this to 1 or 2 to get more useful backtraces from debugger
codegen-units = 1

# Enable max optimizations for dependencies, but not for our code
[profile.dev.package."*"]
opt-level = 3

# Enable a small amount of optimization in debug mode
[profile.dev]
opt-level = 1
debug = 2
codegen-units = 1<|MERGE_RESOLUTION|>--- conflicted
+++ resolved
@@ -91,12 +91,7 @@
 prost-wkt-types = "0.4.1"
 pulsar = { version = "5.1.0", default-features = false, features = ["async-std-runtime", "tokio-runtime", "lz4"] }
 rand = "0.8.5"
-<<<<<<< HEAD
-rayon = { version = "1.7.0" }
-reqwest = "0.11.14"
-=======
 reqwest = { version = "0.11.14", features = ["native-tls-vendored"] }
->>>>>>> fafdf581
 serde = { version = "1.0.159", features = ["derive", "rc"] }
 serde_json = "1.0.95"
 serde_yaml = "0.9.19"
