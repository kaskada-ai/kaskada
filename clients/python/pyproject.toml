[tool.poetry]
name = "kaskada"
version = "0.1.4"
description = "A client library for the Kaskada time travel machine learning service"
authors = ["Kaskada <maintainers@kaskada.io>"]
license = "Apache-2.0"
readme = "README.md"
packages = [
    { include = "kaskada", from = "src" },
    { include = "validate", from = "vendor" },
    { include = "fenlmagic", from = "src" },
]
include = ["**/src/kaskada/kaskada/**/*.py"]

[tool.poetry.dependencies]
python = "^3.7.2"
certifi = "^2022.12.7"
domonic = "^0.9.11"
googleapis-common-protos = "^1.58.0"
html5lib = "^1.1"
pyarrow = "^10.0.1"
requests = "^2.28.2"
grpcio-status = "^1.51.1"
grpcio = "^1.51.1"
tqdm = "^4.64.1"
pygithub = "^1.57"
pandas = "~1.3"
ipython = "7.34.0"


[tool.poetry.group.dev.dependencies]
black = "^22.12.0"
isort = "^5.11.4"
pylint = "^2.15.10"
pytest = "^7.2.0"
mypy = "^0.991"
poethepoet = "^0.18.0"
pytest-cov = "^4.0.0"
types-decorator = "^5.1.8.1"
types-requests = "^2.28.11.7"
types-setuptools = "^65.7.0.1"
types-six = "^1.16.21.4"
types-typed-ast = "^1.5.8.3"
autoflake = "^2.0.0"
autopep8 = "^2.0.1"
types-protobuf = "^4.21.0.5"
Sphinx = "5.3.0"
sphinx-rtd-theme = "1.2.0"
sphinx-autodoc-typehints = "1.22"

[tool.poe.tasks]
[tool.poe.tasks.clean]
help = "Remove generated files"
cmd = """
        # multiline commands including comments work too!
        rm -rf .coverage
            .mypy_cache
            .pytest_cache
            ./**/__pycache__
            dist
            htmlcov
            ./tests/fixtures/simple_project/venv
            ./tests/fixtures/venv_project/myvenv
            ./tests/fixtures/poetry_plugin_project/**/.venv
            ./tests/temp
    """

[tool.poe.tasks.format-isort]
help = "Run import sort (isort) on the code base"
cmd = "isort src tests"
<<<<<<< HEAD

[tool.poe.tasks.format-black]
help = "Run black on the code base"
cmd = "black src tests"

[tool.poe.tasks.format]
help = "Run formating tools on the code base"
sequence = ["format-isort", "format-black"]

[tool.poe.tasks.test]
help = "Run unit and feature tests"
cmd = "pytest --cov=src"

[tool.poe.tasks.types-fenlmagic]
help = "Run the type checker for fenlmagic"
cmd = "mypy --ignore-missing-imports src/fenlmagic"

[tool.poe.tasks.types-python]
help = "Run the type checker for python client"
cmd = "mypy --ignore-missing-imports src/kaskada"

[tool.poe.tasks.types]
help = "Run the type checker"
sequence = ["types-fenlmagic", "types-python"]

[tool.poe.tasks.lint]
help = "Run the linter"
cmd = "pylint src --ignore-paths=src/kaskada/kaskada"

[tool.poe.tasks.style-black]
help = "Validate black code style"
cmd = "black src --check --diff --target-version=py310"

[tool.poe.tasks.style-isort]
help = "Validate isort code style"
cmd = "isort src --check --diff"

[tool.poe.tasks.style]
help = "Validate code style"
sequence = ["style-isort", "style-black"]

[tool.poe.tasks.remove-imports-vars]
help = "Run to remove unused imports and variables"
cmd = "autoflake -r --in-place --remove-unused-variables src/"

[tool.poe.tasks.docs-build]
help = "Build documentation into HTML"
cmd = "sphinx-build -E -b html docs/source/. docs/build"

[tool.poe.tasks.docs-generate]
help = "Generates documentation from docstrings"
cmd = "sphinx-apidoc -f -E  -M -o docs/source src/ src/clients/python/kaskada/kaskada"

[tool.poe.tasks.docs]
help = "Generated and build HTML docs"
sequence = ["docs-generate", "docs-build"]
=======

[tool.poe.tasks.format-black]
help = "Run black on the code base"
cmd = "black src tests"

[tool.poe.tasks.format]
help = "Run formating tools on the code base"
sequence = ["format-isort", "format-black"]

[tool.poe.tasks.test]
help = "Run unit and feature tests"
cmd = "pytest --cov=src"

[tool.poe.tasks.types-fenlmagic]
help = "Run the type checker for fenlmagic"
cmd = "mypy --ignore-missing-imports src/fenlmagic"

[tool.poe.tasks.types-python]
help = "Run the type checker for python client"
cmd = "mypy --ignore-missing-imports src/kaskada"

[tool.poe.tasks.types]
help = "Run the type checker"
sequence = ["types-fenlmagic", "types-python"]

[tool.poe.tasks.lint]
help = "Run the linter"
cmd = "pylint src --ignore-paths=src/kaskada/kaskada"

[tool.poe.tasks.style-black]
help = "Validate black code style"
cmd = "black src --check --diff --target-version=py310"

[tool.poe.tasks.style-isort]
help = "Validate isort code style"
cmd = "isort src --check --diff"

[tool.poe.tasks.style]
help = "Validate code style"
sequence = ["style-isort", "style-black"]

[tool.poe.tasks.remove-imports-vars]
help = "Run to remove unused imports and variables"
cmd = "autoflake -r --in-place --remove-unused-variables src/"
>>>>>>> 3bdb6dd7

[tool.isort]
profile = "black"
skip = ["src/kaskada/kaskada"]

[tool.mypy]
exclude = ["src/kaskada/kaskada"]
implicit_optional = true

[[tool.mypy.overrides]]
follow_imports = "skip"


module = ["kaskada.kaskada.*"]
ignore_errors = true
ignore_missing_imports = true

[tool.pylint.format]
max-line-length = "120"
fail-under = "5"

[tool.pylint.MASTER]
ignore-paths = 'src/ksakada/kaskada'

[build-system]
requires = ["poetry-core"]
build-backend = "poetry.core.masonry.api"<|MERGE_RESOLUTION|>--- conflicted
+++ resolved
@@ -68,7 +68,6 @@
 [tool.poe.tasks.format-isort]
 help = "Run import sort (isort) on the code base"
 cmd = "isort src tests"
-<<<<<<< HEAD
 
 [tool.poe.tasks.format-black]
 help = "Run black on the code base"
@@ -125,52 +124,6 @@
 [tool.poe.tasks.docs]
 help = "Generated and build HTML docs"
 sequence = ["docs-generate", "docs-build"]
-=======
-
-[tool.poe.tasks.format-black]
-help = "Run black on the code base"
-cmd = "black src tests"
-
-[tool.poe.tasks.format]
-help = "Run formating tools on the code base"
-sequence = ["format-isort", "format-black"]
-
-[tool.poe.tasks.test]
-help = "Run unit and feature tests"
-cmd = "pytest --cov=src"
-
-[tool.poe.tasks.types-fenlmagic]
-help = "Run the type checker for fenlmagic"
-cmd = "mypy --ignore-missing-imports src/fenlmagic"
-
-[tool.poe.tasks.types-python]
-help = "Run the type checker for python client"
-cmd = "mypy --ignore-missing-imports src/kaskada"
-
-[tool.poe.tasks.types]
-help = "Run the type checker"
-sequence = ["types-fenlmagic", "types-python"]
-
-[tool.poe.tasks.lint]
-help = "Run the linter"
-cmd = "pylint src --ignore-paths=src/kaskada/kaskada"
-
-[tool.poe.tasks.style-black]
-help = "Validate black code style"
-cmd = "black src --check --diff --target-version=py310"
-
-[tool.poe.tasks.style-isort]
-help = "Validate isort code style"
-cmd = "isort src --check --diff"
-
-[tool.poe.tasks.style]
-help = "Validate code style"
-sequence = ["style-isort", "style-black"]
-
-[tool.poe.tasks.remove-imports-vars]
-help = "Run to remove unused imports and variables"
-cmd = "autoflake -r --in-place --remove-unused-variables src/"
->>>>>>> 3bdb6dd7
 
 [tool.isort]
 profile = "black"
