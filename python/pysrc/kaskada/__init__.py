--- conflicted
+++ resolved
@@ -1,7 +1,6 @@
 """Kaskada query builder and local execution engine."""
 from __future__ import annotations
 
-<<<<<<< HEAD
 from . import destinations
 from . import plot
 from . import results
@@ -14,13 +13,7 @@
 from ._timestream import LiteralValue
 from ._timestream import Timestream
 from ._timestream import record
-=======
-from . import plot, sources, windows
-from ._execution import ExecutionOptions
-from ._result import Result
-from ._session import init_session
-from ._timestream import Arg, Literal, Timestream, record
->>>>>>> 76a63ed1
+
 from .udf import udf
 
 
