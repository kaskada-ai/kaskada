--- conflicted
+++ resolved
@@ -1064,7 +1064,7 @@
 
     def seconds_since(self, time: Union[Timestream, Literal]) -> Timestream:
         """
-        Return a Timestream containing seconds betewen `time` and `self`.
+        Return a Timestream containing seconds between `time` and `self`.
 
         Parameters
         ----------
@@ -1092,11 +1092,7 @@
 
     def seconds_since_previous(self, n: int = 1) -> Timestream:
         """
-<<<<<<< HEAD
         Return a Timestream containing seconds between `self` and the time `n` points ago.
-=======
-        Return a Timsetream containing seconds between `self` and the time `n` points ago.
->>>>>>> bf2ef0d8
 
         Parameters
         ----------
