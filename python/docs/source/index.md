--- conflicted
+++ resolved
@@ -6,11 +6,7 @@
 
 <div class="px-4 py-5 my-5 text-center">
     <img class="d-block mx-auto mb-4" src="_static/kaskada.svg" alt="" width="auto">
-<<<<<<< HEAD
     <h1 class="display-5 fw-bold">Real-Time AI without the fuss.</h1>
-=======
-    <h2 class="display-5 fw-bold">Event-processing for AI applications.</h2>
->>>>>>> 62121966
     <div class="col-lg-7 mx-auto">
       <p class="lead mb-4">Kaskada is a next-generation streaming engine that connects AI models to real-time & historical data.
       </p>
