--- conflicted
+++ resolved
@@ -27,14 +27,11 @@
 
 html_theme = "sphinx_book_theme"
 html_favicon = "_static/favicon.png"
-<<<<<<< HEAD
 html_logo = "_static/kaskada.svg"
-html_title = "Kaskada Timestreams"
+html_title = "Kaskada"
 html_js_files = [
     "https://cdnjs.cloudflare.com/ajax/libs/require.js/2.3.4/require.min.js"
 ]
-=======
->>>>>>> bf628176
 
 html_theme_options: Dict[str, Any] = {
     "repository_url": "https://github.com/kaskada-ai/kaskada",
