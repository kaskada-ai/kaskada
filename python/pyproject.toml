[project]
name = "kaskada"
version = "0.6.0-a.1"
description = "Kaskada query builder and local execution engine."
requires-python = ">=3.8.1,<4.0"
classifiers = [
    "Development Status :: 3 - Alpha",
]
# We need to list dependencies here for maturin to put them in the package.
# They should match what poetry believes we need.
dependencies = [
  "pandas >= 2.0.0, < 3.0.0",
  "pyarrow >= 12.0.0",
  "typing-extensions >= 4.6.0",
]

[project.optional-dependencies]
plot = [
  "plotly >= 5.0.0, < 6.0.0",
]

[tool.poetry]
name = "kaskada"
description = "Kaskada query builder and local execution engine."
authors = []
version = "0.6.0-a.1"

[tool.poetry.dependencies]
# Dependencies to install for using the project.
# These are used when we do `poetry install`.
# They should be reflected in `dependencies` above.
pandas = "^2.0.3"
python = ">=3.8.1,<4.0"
pyarrow = "^12.0.1"
typing-extensions = "^4.7.1"
plotly = {version = "^5.16.1", optional = true}

[tool.poetry.extras]
plot = ["plotly"]

[tool.poetry.group.dev.dependencies]
# Dependencies for building and developing.
maturin = "^1.1.0"
nox = "2023.4.22"

[tool.poetry.group.lint]
# Dependencies for linting.
optional = true

[tool.poetry.group.lint.dependencies]
black = ">=21.10b0"
darglint = ">=1.8.1"
flake8 = ">=4.0.1"
flake8-bugbear = ">=21.9.2"
flake8-rst-docstrings = ">=0.2.5"
isort = ">=5.10.1"
pep8-naming = ">=0.12.1"
pydocstyle = "^6.3.0"
pyupgrade = ">=2.29.1"
autoflake = "^2.2.0"

[tool.poetry.group.safety]
optional = true

[tool.poetry.group.safety.dependencies]
safety = ">=1.10.3"

[tool.poetry.group.typecheck]
# Dependencies for typechecking (mypy, etc.)
optional = true

[tool.poetry.group.typecheck.dependencies]
mypy = ">=0.930"
pandas-stubs = "^2.0.2"
typeguard = ">=2.13.3"

[tool.poetry.group.docs]
# Dependencies for documentation.
optional = true

[tool.poetry.group.docs.dependencies]
sphinx = ">=6.0.0"
sphinx-autobuild = ">=2021.3.14"
sphinx-book-theme = "^1.0.1"
sphinx-copybutton = "^0.5.2"
sphinx-design = "^0.5.0"
myst-parser = {version = ">=0.16.1"}
# Use myst-nb from git since the currently released version (0.17.2) pins
# Sphinx to < 6. Once a new release occurs we can upgrade to `0.18.0` or newer.
# https://github.com/executablebooks/MyST-NB/issues/530
myst-nb = { git = "https://github.com/executablebooks/MyST-NB.git", rev = "3d6a5d1"}

[tool.poetry.group.test]
# Dependencies for testing
optional = true

[tool.poetry.group.test.dependencies]
coverage = { extras = ["toml"], version = ">=6.2"}
pytest = ">=6.2.5"
pytest-asyncio = "^0.21.1"
xdoctest = {extras = ["colors"], version = ">=0.15.10"}

[tool.poetry.group.release]
# Dependencies for performing the
optional = true

[tool.poetry.group.release.dependencies]
tomlkit = "^0.12.1"

[build-system]
requires = ["maturin>=1,<2"]
build-backend = "maturin"

[tool.maturin]
profile = "release"
# Path to the python source directory
python-source = "pysrc"
# Name of the Rust module in Python
module-name = "kaskada._ffi"

[tool.maturin.target.x86_64-apple-darwin]
macos-deployment-target = "11.0"
[tool.maturin.target.aarch64-apple-darwin]
macos-deployment-target = "11.0"

[tool.coverage.paths]
source = ["pysrc", "*/site-packages"]
tests = ["pytests"]

[tool.coverage.run]
branch = true
source = ["pysrc", "pytests"]

[tool.coverage.report]
show_missing = true
fail_under = 100

[tool.isort]
profile = "black"
force_single_line = true
lines_after_imports = 2

[tool.mypy]
strict = true
warn_unreachable = true
pretty = true
show_column_numbers = true
show_error_context = true

# pyproject.toml
[tool.pytest.ini_options]
testpaths = [
    "pytests",
]

[tool.semantic_release]
version_toml = [
    "pyproject.toml:project.version",
    "pyproject.toml:tool.poetry.version",
]
tag_format = "v{version}"

[tool.semantic_release.branches.main]
<<<<<<< HEAD
match = "release-tests"
=======
match = "main"
>>>>>>> 03becc83
prerelease = true
prerelease_token = "a"

[tool.semantic_release.remote]<|MERGE_RESOLUTION|>--- conflicted
+++ resolved
@@ -151,22 +151,4 @@
 [tool.pytest.ini_options]
 testpaths = [
     "pytests",
-]
-
-[tool.semantic_release]
-version_toml = [
-    "pyproject.toml:project.version",
-    "pyproject.toml:tool.poetry.version",
-]
-tag_format = "v{version}"
-
-[tool.semantic_release.branches.main]
-<<<<<<< HEAD
-match = "release-tests"
-=======
-match = "main"
->>>>>>> 03becc83
-prerelease = true
-prerelease_token = "a"
-
-[tool.semantic_release.remote]+]